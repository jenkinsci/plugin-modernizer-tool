--- conflicted
+++ resolved
@@ -25,8 +25,7 @@
     && printf '%s\n' 'if [[ "${GITPOD_WORKSPACE_CONTEXT_URL:-}" == *gitlab* ]]; then : "gitlab"; else : "github"; fi; scm_name="$_"' > "${file}" \
     && printf 'export SCM_TOKEN="$(%s)"\n' "gp credential-helper get <<<host=\${scm_name}.com | sed -n 's/^password=//p'" >> "${file}"
 
-<<<<<<< HEAD
-# Install the gh cli tool \
+# Install the gh cli tool 
 RUN (type -p wget >/dev/null || (sudo apt update && sudo apt-get install wget -y)) \
     && sudo mkdir -p -m 755 /etc/apt/keyrings \
     && wget -qO- https://cli.github.com/packages/githubcli-archive-keyring.gpg | sudo tee /etc/apt/keyrings/githubcli-archive-keyring.gpg > /dev/null \
@@ -34,11 +33,10 @@
     && echo "deb [arch=$(dpkg --print-architecture) signed-by=/etc/apt/keyrings/githubcli-archive-keyring.gpg] https://cli.github.com/packages stable main" | sudo tee /etc/apt/sources.list.d/github-cli.list > /dev/null \
     && sudo apt update \
     && sudo apt install gh -y
-=======
+    
  # Initialize SDKMAN and install the various JDKs thanks to SDKMAN
 RUN /bin/bash -c "source \"$HOME/.sdkman/bin/sdkman-init.sh\" && \
     yes | sdk install java \"$JDK8_PACKAGE\" \
     && yes | sdk install java \"$JDK11_PACKAGE\" \
     && yes | sdk install java \"$JDK21_PACKAGE\" \
-    && yes | sdk install java \"$JDK17_PACKAGE\""
->>>>>>> b284c0de
+    && yes | sdk install java \"$JDK17_PACKAGE\""