# Define the VERSION argument with a default value
ARG VERSION=999999-SNAPSHOT

# First stage: Build the project using Maven and Eclipse Temurin JDK 21
FROM maven:3.9.9-eclipse-temurin-21 AS builder

# Re-define the VERSION argument for the builder stage
ARG VERSION

# Set the VERSION environment variable
ENV VERSION=${VERSION}

<<<<<<< HEAD
# Define a volume for the Maven cache to speed up dependency downloads
VOLUME /root/.m2
=======
>>>>>>> 982eca72

# Add the current directory to the /plugin-modernizer directory in the container
ADD . /plugin-modernizer
RUN mkdir -p /plugin-modernizer
WORKDIR /plugin-modernizer

<<<<<<< HEAD
# Change to the /plugin-modernizer directory and build the project, skipping tests
RUN cd /plugin-modernizer && mvn clean install -DskipTests
=======
# Define a build argument for the Maven cache location
ARG MAVEN_CACHE=.m2
ADD ${MAVEN_CACHE} /root/.m2

# Print the Maven local repository path
RUN echo "Maven local repository path: $(mvn help:evaluate -Dexpression=settings.localRepository -q -DforceStdout)"

# List the Maven cache directory itself
RUN ls -ld $(mvn help:evaluate -Dexpression=settings.localRepository -q -DforceStdout)

# Ensure the Maven cache directory is writable
RUN chmod -R 777 $(mvn help:evaluate -Dexpression=settings.localRepository -q -DforceStdout)

RUN cd /plugin-modernizer && \
    mvn clean install -DskipTests
>>>>>>> 982eca72

# Second stage: Create the final image using Maven and Eclipse Temurin JDK 21
FROM maven:3.9.9-eclipse-temurin-21 AS result-image

# Update package lists and install necessary packages
RUN apt-get update && \
    apt-get install -y curl zip unzip && \
    rm -rf /var/lib/apt/lists/*

# Set environment variables for JDK versions managed by SDKMAN
ENV JDK8_PACKAGE=8.0.422-tem
ENV JDK11_PACKAGE=11.0.24-tem
ENV JDK17_PACKAGE=17.0.12-tem
ENV JDK21_PACKAGE=21.0.4-tem
ENV MVN_INSTALL_PLUGIN_VERSION=3.1.3

# Replace the default shell with bash
RUN rm /bin/sh && ln -s /bin/bash /bin/sh

# Install SDKMAN and respective JDKs
RUN curl -s "https://get.sdkman.io" | bash
RUN source "/root/.sdkman/bin/sdkman-init.sh" && \
    sdk install java $JDK8_PACKAGE && \
    sdk install java $JDK11_PACKAGE && \
    sdk install java $JDK17_PACKAGE && \
    sdk install java $JDK21_PACKAGE

# Re-define the VERSION argument for the result-image stage
ARG VERSION

# Set the VERSION environment variable
ENV VERSION=${VERSION}

# Copy the built JAR files from the builder stage to the final image
COPY --from=builder /plugin-modernizer/plugin-modernizer-cli/target/jenkins-plugin-modernizer-${VERSION}.jar /jenkins-plugin-modernizer.jar
COPY --from=builder /plugin-modernizer/plugin-modernizer-core/target/plugin-modernizer-core-${VERSION}.jar /jenkins-plugin-modernizer-core.jar

# Install the core dependency using the Maven install plugin
RUN mvn org.apache.maven.plugins:maven-install-plugin:${MVN_INSTALL_PLUGIN_VERSION}:install-file \
    -Dfile=/jenkins-plugin-modernizer-core.jar \
    -DgroupId=io.jenkins.plugin-modernizer \
    -DartifactId=plugin-modernizer-core \
    -Dversion=${VERSION} \
    -Dpackaging=jar

# Set the entry point for the Docker container to run the main JAR file
ENTRYPOINT ["java", "-jar", "/jenkins-plugin-modernizer.jar"]<|MERGE_RESOLUTION|>--- conflicted
+++ resolved
@@ -10,21 +10,12 @@
 # Set the VERSION environment variable
 ENV VERSION=${VERSION}
 
-<<<<<<< HEAD
-# Define a volume for the Maven cache to speed up dependency downloads
-VOLUME /root/.m2
-=======
->>>>>>> 982eca72
 
 # Add the current directory to the /plugin-modernizer directory in the container
 ADD . /plugin-modernizer
 RUN mkdir -p /plugin-modernizer
 WORKDIR /plugin-modernizer
 
-<<<<<<< HEAD
-# Change to the /plugin-modernizer directory and build the project, skipping tests
-RUN cd /plugin-modernizer && mvn clean install -DskipTests
-=======
 # Define a build argument for the Maven cache location
 ARG MAVEN_CACHE=.m2
 ADD ${MAVEN_CACHE} /root/.m2
@@ -40,7 +31,6 @@
 
 RUN cd /plugin-modernizer && \
     mvn clean install -DskipTests
->>>>>>> 982eca72
 
 # Second stage: Create the final image using Maven and Eclipse Temurin JDK 21
 FROM maven:3.9.9-eclipse-temurin-21 AS result-image
