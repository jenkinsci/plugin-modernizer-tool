package io.jenkins.tools.pluginmodernizer.core.github;

import java.io.IOException;
import java.nio.file.Files;
import java.nio.file.Path;
import java.nio.file.Paths;
import java.util.List;
import java.util.Optional;

import com.fasterxml.jackson.databind.JsonNode;
import edu.umd.cs.findbugs.annotations.SuppressFBWarnings;
import io.jenkins.tools.pluginmodernizer.core.config.Config;
import io.jenkins.tools.pluginmodernizer.core.config.Settings;
import io.jenkins.tools.pluginmodernizer.core.utils.JenkinsPluginInfo;
import org.eclipse.jgit.api.Git;
import org.eclipse.jgit.api.errors.GitAPIException;
import org.eclipse.jgit.api.errors.RefAlreadyExistsException;
import org.eclipse.jgit.transport.RefSpec;
import org.eclipse.jgit.transport.UsernamePasswordCredentialsProvider;
import org.kohsuke.github.GHFileNotFoundException;
import org.kohsuke.github.GHIssueState;
import org.kohsuke.github.GHOrganization;
import org.kohsuke.github.GHPullRequest;
import org.kohsuke.github.GHRepository;
import org.kohsuke.github.GitHub;
import org.slf4j.Logger;
import org.slf4j.LoggerFactory;

@SuppressFBWarnings(value = "PATH_TRAVERSAL_IN", justification = "false positive")
public class GHService {

    private static final Logger LOG = LoggerFactory.getLogger(GHService.class);

    private final Config config;

    public GHService(Config config) {
        this.config = config;
        validate();
    }

    private void validate() {
        if (Settings.GITHUB_TOKEN == null) {
            throw new IllegalArgumentException("GitHub token is not set. Please set GH_TOKEN or GITHUB_TOKEN environment variable.");
        }
        if (config.getGithubOwner() == null) {
            throw new IllegalArgumentException("GitHub owner (username/organization) is not set. Please set GH_OWNER or GITHUB_OWNER environment variable.");
        }
    }

    // TODO: Change commit message and PR title based on applied recipes
    private static final String COMMIT_MESSAGE = "Applied transformations with specified recipes";
    private static final String PR_TITLE = "Automated PR";

    private String repoName;

    public void forkCloneAndCreateBranch(String pluginName, String branchName) throws IOException, GitAPIException, InterruptedException {
        Path pluginDirectory = Paths.get(Settings.TEST_PLUGINS_DIRECTORY, pluginName);

        JsonNode jsonNode = JenkinsPluginInfo.getCachedJsonNode(config.getCachePath());
        repoName = JenkinsPluginInfo.extractRepoName(pluginName, jsonNode);

        GitHub github = GitHub.connectUsingOAuth(Settings.GITHUB_TOKEN);
        GHRepository originalRepo = github.getRepository(Settings.ORGANIZATION + "/" + repoName);

        forkRepository(github, originalRepo);
        fetchRepository(pluginDirectory, pluginName);
        createAndCheckoutBranch(pluginDirectory, branchName);
    }

    private void forkRepository(GitHub github, GHRepository originalRepo) throws IOException, InterruptedException {
        GHOrganization organization = getOrganization(github, config.getGithubOwner());

        if (organization != null) {
            if (isRepositoryForked(organization, originalRepo.getName())) {
                // TODO: Fn to sync upstream
                LOG.info("Repository already forked to organization {}", organization.getLogin());
            } else {
                forkRepository(originalRepo, organization);
            }
        } else {
            if (isRepositoryForked(github, originalRepo.getName())) {
                // TODO: Fn to sync upstream
                LOG.info("Repository already forked to personal account {}", github.getMyself().getLogin());
            } else {
                forkRepository(originalRepo);
            }
        }
    }

    private GHOrganization getOrganization(GitHub github, String owner) throws IOException {
        try {
            return github.getOrganization(owner);
        } catch (GHFileNotFoundException e) {
            LOG.debug("Owner is not an organization: {}", owner);
            return null;
        }
    }

    private boolean isRepositoryForked(GHOrganization organization, String repoName) throws IOException {
        return organization.getRepository(repoName) != null;
    }

    private boolean isRepositoryForked(GitHub github, String repoName) throws IOException {
        return github.getMyself().getRepository(repoName) != null;
    }

    private void forkRepository(GHRepository originalRepo, GHOrganization organization) throws IOException, InterruptedException {
        LOG.info("Forking the repository to organization...");
        if (organization == null) {
            LOG.info("Forking the repository to personal account...");
            originalRepo.fork();
            LOG.info("Repository forked to personal account successfully.");
        }
        else {
            LOG.info("Forking the repository to organisation...");
            originalRepo.forkTo(organization);
            LOG.info("Repository forked to organization successfully.");
        }
    }

    private void forkRepository(GHRepository originalRepo) throws IOException, InterruptedException {
        forkRepository(originalRepo, null);
    }

    private void fetchRepository(Path pluginDirectory, String pluginName) throws GitAPIException {
        String uri = "https://github.com/" + config.getGithubOwner() + "/" + pluginName + ".git";
        if (!Files.exists(pluginDirectory) || !Files.isDirectory(pluginDirectory)) {
            LOG.debug("Cloning {}", pluginName);
            Git.cloneRepository()
<<<<<<< HEAD
                    .setURI("https://github.com/" + config.getGithubOwner() + "/" + repoName + ".git")
=======
                    .setURI(uri)
>>>>>>> a21c75b4
                    .setDirectory(pluginDirectory.toFile())
                    .call();
            LOG.debug("Cloned successfully from {}", uri);
        }
        else {
            // TODO: Cleanup and fetch latest changes. Also ensure on the main branch
        }
    }

    private void createAndCheckoutBranch(Path pluginDirectory, String branchName) throws IOException, GitAPIException {
        try (Git git = Git.open(pluginDirectory.toFile())) {
            try {
                git.checkout().setCreateBranch(true).setName(branchName).call();
            } catch (RefAlreadyExistsException e) {
                LOG.info("Branch already exists. Checking out the branch.");
                git.checkout().setName(branchName).call();
            }
        }
    }

    public void commitAndCreatePR(String pluginName, String branchName) throws IOException, GitAPIException {
        if (config.isDryRun()) {
            LOG.info("Skipping commit and pull request creation for {}", pluginName);
            return;
        }

        LOG.info("Creating pull request for plugin: {}", pluginName);

        Path pluginDirectory = Paths.get(Settings.TEST_PLUGINS_DIRECTORY, pluginName);

        commitChanges(pluginDirectory);

        pushBranch(pluginDirectory, branchName);

        createPullRequest(branchName);
    }

    private void commitChanges(Path pluginDirectory) throws IOException, GitAPIException {
        try (Git git = Git.open(pluginDirectory.toFile())) {
            git.add().addFilepattern(".").call();

            git.commit()
                    .setMessage(COMMIT_MESSAGE)
                    .setSign(false)  // Maybe a new option to sign commit?
                    .call();

            LOG.info("Changes committed");
        }
    }

    private void pushBranch(Path pluginDirectory, String branchName) throws IOException, GitAPIException {
        try (Git git = Git.open(pluginDirectory.toFile())) {
            git.push()
                    .setCredentialsProvider(new UsernamePasswordCredentialsProvider(Settings.GITHUB_TOKEN, ""))
                    .setRemote("origin")
                    .setRefSpecs(new RefSpec(branchName + ":" + branchName))
                    .call();

            LOG.info("Pushed changes to forked repository.");
        }
    }

    private void createPullRequest(String branchName) throws IOException {
        GitHub github = GitHub.connectUsingOAuth(Settings.GITHUB_TOKEN);
        GHRepository originalRepo = github.getRepository(Settings.ORGANIZATION + "/" + repoName);

        Optional<GHPullRequest> existingPR = checkIfPullRequestExists(originalRepo, branchName);

        if (existingPR.isPresent()) {
            LOG.info("Pull request already exists: {}", existingPR.get().getHtmlUrl());
        } else {
            String prBody = String.format("Applied the following recipes: %s", String.join(", ", config.getRecipes()));
            GHPullRequest pr = originalRepo.createPullRequest(
                    PR_TITLE,
                    config.getGithubOwner() + ":" + branchName,
                    originalRepo.getDefaultBranch(),
                    prBody
            );

            LOG.info("Pull request created: {}", pr.getHtmlUrl());
        }
    }

    private Optional<GHPullRequest> checkIfPullRequestExists(GHRepository originalRepo, String branchName) throws IOException {
        List<GHPullRequest> pullRequests = originalRepo.getPullRequests(GHIssueState.OPEN);
        return pullRequests.stream()
                .filter(pr -> pr.getHead().getRef().equals(branchName) && pr.getTitle().equals(PR_TITLE))
                .findFirst();
    }
}<|MERGE_RESOLUTION|>--- conflicted
+++ resolved
@@ -123,15 +123,11 @@
     }
 
     private void fetchRepository(Path pluginDirectory, String pluginName) throws GitAPIException {
-        String uri = "https://github.com/" + config.getGithubOwner() + "/" + pluginName + ".git";
+        String uri = "https://github.com/" + config.getGithubOwner() + "/" + repoName + ".git";
         if (!Files.exists(pluginDirectory) || !Files.isDirectory(pluginDirectory)) {
             LOG.debug("Cloning {}", pluginName);
             Git.cloneRepository()
-<<<<<<< HEAD
-                    .setURI("https://github.com/" + config.getGithubOwner() + "/" + repoName + ".git")
-=======
                     .setURI(uri)
->>>>>>> a21c75b4
                     .setDirectory(pluginDirectory.toFile())
                     .call();
             LOG.debug("Cloned successfully from {}", uri);
