--- conflicted
+++ resolved
@@ -3,13 +3,10 @@
 import static org.junit.jupiter.api.Assertions.assertEquals;
 import static org.junit.jupiter.api.Assertions.assertThrows;
 
-<<<<<<< HEAD
 import io.jenkins.tools.pluginmodernizer.core.impl.CacheManager;
-=======
 import io.jenkins.tools.pluginmodernizer.core.config.Config;
 import io.jenkins.tools.pluginmodernizer.core.model.ModernizerException;
 import io.jenkins.tools.pluginmodernizer.core.model.Plugin;
->>>>>>> 01cf92a7
 import java.io.IOException;
 import java.net.MalformedURLException;
 import java.net.URL;
@@ -53,24 +50,16 @@
 
     @Test
     public void testExtractRepoNamePluginPresentWithoutUrl() {
-<<<<<<< HEAD
-        String result = JenkinsPluginInfo.extractRepoName("login-theme", cacheManager1, null);
-=======
         String result = JenkinsPluginInfo.extractRepoName(
-                Plugin.build("login-theme").withConfig(Mockito.mock(Config.class)), tempDir, null);
->>>>>>> 01cf92a7
+                Plugin.build("login-theme").withConfig(Mockito.mock(Config.class)), cacheManager1, null);
         assertEquals("login-theme-plugin", result);
     }
 
     @Test
     public void testExtractRepoNamePluginAbsentWithoutUrl() {
         Exception exception = assertThrows(RuntimeException.class, () -> {
-<<<<<<< HEAD
-            JenkinsPluginInfo.extractRepoName("not-present", cacheManager1, null);
-=======
             JenkinsPluginInfo.extractRepoName(
-                    Plugin.build("not-present").withConfig(Mockito.mock(Config.class)), tempDir, null);
->>>>>>> 01cf92a7
+                    Plugin.build("not-present").withConfig(Mockito.mock(Config.class)), cacheManager1, null);
         });
 
         assertEquals("Plugin not found in update center", exception.getMessage());
@@ -80,19 +69,12 @@
     public void testExtractRepoNamePluginPresentWithUrl() throws MalformedURLException {
         URL updateCenterUrl = new URL("https://updates.jenkins.io/current/update-center.actual.json");
 
-<<<<<<< HEAD
-        String resultLoginTheme = JenkinsPluginInfo.extractRepoName("login-theme", cacheManager2, updateCenterUrl);
-        assertEquals("login-theme-plugin", resultLoginTheme);
-
-        String resultJobCacher = JenkinsPluginInfo.extractRepoName("jobcacher", cacheManager2, updateCenterUrl);
-=======
         String resultLoginTheme = JenkinsPluginInfo.extractRepoName(
-                Plugin.build("login-theme").withConfig(Mockito.mock(Config.class)), tempDir2, updateCenterUrl);
+                Plugin.build("login-theme").withConfig(Mockito.mock(Config.class)), cacheManager2, updateCenterUrl);
         assertEquals("login-theme-plugin", resultLoginTheme);
 
         String resultJobCacher = JenkinsPluginInfo.extractRepoName(
-                Plugin.build("jobcacher").withConfig(Mockito.mock(Config.class)), tempDir2, updateCenterUrl);
->>>>>>> 01cf92a7
+                Plugin.build("jobcacher").withConfig(Mockito.mock(Config.class)), cacheManager2, updateCenterUrl);
         assertEquals("jobcacher-plugin", resultJobCacher);
     }
 
@@ -101,44 +83,27 @@
         URL updateCenterUrl = new URL("https://updates.jenkins.io/current/update-center.actual.json");
 
         Exception exception = assertThrows(RuntimeException.class, () -> {
-<<<<<<< HEAD
-            JenkinsPluginInfo.extractRepoName("not-present", cacheManager2, updateCenterUrl);
-=======
             JenkinsPluginInfo.extractRepoName(
-                    Plugin.build("not-present").withConfig(Mockito.mock(Config.class)), tempDir2, updateCenterUrl);
->>>>>>> 01cf92a7
+                    Plugin.build("not-present").withConfig(Mockito.mock(Config.class)), cacheManager2, updateCenterUrl);
         });
 
         assertEquals("Plugin not found in update center", exception.getMessage());
     }
 
     @Test
-<<<<<<< HEAD
-    public void testExtractRepoNameInvalidScmUrlFormat() throws MalformedURLException {
-        URL updateCenterUrl = new URL("https://updates.jenkins.io/current/update-center.actual.json");
-
-        Exception exception = assertThrows(IllegalArgumentException.class, () -> {
-            JenkinsPluginInfo.extractRepoName("invalid-plugin", cacheManager1, updateCenterUrl);
-=======
     public void testExtractRepoNameInvalidScmUrlFormat() {
         Exception exception = assertThrows(ModernizerException.class, () -> {
             JenkinsPluginInfo.extractRepoName(
-                    Plugin.build("invalid-plugin").withConfig(Mockito.mock(Config.class)), tempDir, null);
->>>>>>> 01cf92a7
+                    Plugin.build("invalid-plugin").withConfig(Mockito.mock(Config.class)), cacheManager1, null);
         });
         assertEquals("Invalid SCM URL format", exception.getMessage());
     }
 
     @Test
     public void testExtractRepoNameInvalidScmUrlFormat2() {
-<<<<<<< HEAD
-        Exception exception = assertThrows(IllegalArgumentException.class, () -> {
-            JenkinsPluginInfo.extractRepoName("invalid-plugin-2", cacheManager1, null);
-=======
         Exception exception = assertThrows(ModernizerException.class, () -> {
             JenkinsPluginInfo.extractRepoName(
-                    Plugin.build("invalid-plugin-2").withConfig(Mockito.mock(Config.class)), tempDir, null);
->>>>>>> 01cf92a7
+                    Plugin.build("invalid-plugin-2").withConfig(Mockito.mock(Config.class)), cacheManager1, null);
         });
         assertEquals("Invalid SCM URL format", exception.getMessage());
     }
@@ -148,7 +113,8 @@
         URL updateCenterUrl = new URL("https://www.example.com");
 
         // Should fetch from default UC url as a fallback
-        String resultLoginTheme = JenkinsPluginInfo.extractRepoName("login-theme", cacheManager2, updateCenterUrl);
+        String resultLoginTheme = JenkinsPluginInfo.extractRepoName( 
+                Plugin.build("login-theme").withConfig(Mockito.mock(Config.class)), cacheManager2, updateCenterUrl);
         assertEquals("login-theme-plugin", resultLoginTheme);
     }
 }